--- conflicted
+++ resolved
@@ -2,10 +2,8 @@
 
 ## Unreleased
 
-<<<<<<< HEAD
 - Bug Fix: Add **optional** fix for non compliant built-in scalar Int type. Set `config :absinthe, use_spec_compliant_int_scalar: :true` in your config to use the fixed Int type. It is also advisable to upgrade for custom types if you are leveraging the use of integers outside the standard. More information in the [pull request #1131](https://github.com/absinthe-graphql/absinthe/pull/1131).
 
-=======
 - Bug Fix: [Add `__private__` field to EnumValueDefinition](https://github.com/absinthe-graphql/absinthe/pull/1148)
 - Bug Fix: [Fix bug in Schema.**absinthe_types**(:all) for Persistent Term](https://github.com/absinthe-graphql/absinthe/pull/1161)
 
@@ -25,7 +23,6 @@
 
 Originally included the items from 1.7.0, but the spec validation fix was considered
 too impactful for a patch release.
->>>>>>> fa206030
 ## 1.6.6
 
 - Feature: [Update telemetry dependency to stable ~> 1.0](https://github.com/absinthe-graphql/absinthe/pull/1097)
