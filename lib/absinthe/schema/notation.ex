defmodule Absinthe.Schema.Notation do
  alias Absinthe.Blueprint.Schema
  alias Absinthe.Utils

  @moduledoc """
  Provides a set of macro's to use when creating a schema. Especially useful
  when moving definitions out into a different module than the schema itself.

  ## Example

      defmodule MyAppWeb.Schema.Types do
        use Absinthe.Schema.Notation

        object :item do
          field :id, :id
          field :name, :string
        end

        # ...

      end

  """

  Module.register_attribute(__MODULE__, :placement, accumulate: true)

  defmacro __using__(import_opts \\ [only: :macros]) do
    Module.register_attribute(__CALLER__.module, :absinthe_blueprint, accumulate: true)
    Module.register_attribute(__CALLER__.module, :absinthe_desc, accumulate: true)
    put_attr(__CALLER__.module, %Absinthe.Blueprint{schema: __CALLER__.module})
    Module.put_attribute(__CALLER__.module, :absinthe_scope_stack, [:schema])
    Module.put_attribute(__CALLER__.module, :absinthe_scope_stack_stash, [])

    quote do
      import Absinthe.Resolution.Helpers,
        only: [
          async: 1,
          async: 2,
          batch: 3,
          batch: 4
        ]

      Module.register_attribute(__MODULE__, :__absinthe_type_import__, accumulate: true)
      @desc nil
      import unquote(__MODULE__), unquote(import_opts)
      @before_compile unquote(__MODULE__)
    end
  end

  ### Macro API ###

  @placement {:config, [under: [:field]]}
  @doc """
  Configure a subscription field.

  The first argument to the config function is the field arguments passed in the subscription.
  The second argument is an `Absinthe.Resolution` struct, which includes information
  like the context and other execution data.

  ## Placement

  #{Utils.placement_docs(@placement)}

  ## Examples

  ```elixir
  config fn args, %{context: context} ->
    if authorized?(context) do
      {:ok, topic: args.client_id}
    else
      {:error, "unauthorized"}
    end
  end
  ```

  Alternatively can provide a list of topics:

  ```elixir
  config fn _, _ ->
    {:ok, topic: ["topic_one", "topic_two", "topic_three"]}
  end
  ```

  Using `context_id` option to allow de-duplication of updates:

  ```elixir
  config fn _, %{context: context} ->
    if authorized?(context) do
      {:ok, topic: "topic_one", context_id: "authorized"}
    else
      {:ok, topic: "topic_one", context_id: "not-authorized"}
    end
  end
  ```

  See `Absinthe.Schema.subscription/1` for details
  """
  defmacro config(config_fun) do
    __CALLER__
    |> recordable!(:config, @placement[:config])
    |> record_config!(config_fun)
  end

  @placement {:trigger, [under: [:field]]}
  @doc """
  Sets triggers for a subscription, and configures which topics to publish to when that subscription
  is triggered.

  A trigger is the name of a mutation. When that mutation runs, data is pushed to the clients
  who are subscribed to the subscription.

<<<<<<< HEAD
  A subscription can have many triggers, a trigger can push to many topics.

  ### Examples

  Single trigger:

  ```elixir
  subscription do
    field :location_update, :user do
      arg :user_id, non_null(:id)

      config fn args, _ ->
        # This sets the topic to be the user's id
        {:ok, topic: args.user_id}
      end

      # When the gps_event mutation runs, the event is passed to the topic fn. The result of the
      # topic fn is the name of the topic that will receive the updated gps_event.
      trigger :gps_event, topic: fn event ->
        event.user_id
      end
    end
  end
  ```

  Multiple Triggers:

  ```elixir
  mutation do
    field :gps_event, :gps_event
    field :other_event, :event
  end
  subscription do
    field :location_update, :user do
      arg :user_id, non_null(:id)

      config fn args, _ ->
        {:ok, topic: args.user_id}
      end

      # Both mutations will trigger the subscription
      trigger [:gps_event, :other_event], topic: fn event ->
        event.user_id
      end
    end
  end
=======
  ## Placement

  #{Utils.placement_docs(@placement)}

>>>>>>> 92e83e16
  ```

  Multiple Topics:

  ```elixir
  mutation do
    field :gps_event, :gps_event
    field :user_checkin, :user
  end

  subscription do
    field :location_update, :user do
      arg :user_id, non_null(:id)

      config fn args, _ ->
        {:ok, topic: args.user_id}
      end

      # Both mutations will trigger the subscription
      trigger :gps_event, topic: fn event ->
        event.user_id
      end

      trigger :user_event, topic: fn user ->
      # Returning a list of topics triggers the subscription for each of the topics in the list.
        [user.id, user.friend.id]
      end
    end
  end
  ```

  Trigger functions are only called once per event, so database calls within
  them do not present a significant burden.

  See the `Absinthe.Schema.subscription/2` macro docs for additional details
  """
  defmacro trigger(mutations, attrs) do
    __CALLER__
    |> recordable!(:trigger, @placement[:trigger])
    |> record_trigger!(List.wrap(mutations), attrs)
  end

  # OBJECT

  @placement {:object, [toplevel: true]}
  @doc """
  Define an object type.

  Adds an `Absinthe.Type.Object` to your schema.

  ## Placement

  #{Utils.placement_docs(@placement)}

  ## Examples

  Basic definition:

  ```
  object :car do
    # ...
  end
  ```

  Providing a custom name:

  ```
  object :car, name: "CarType" do
    # ...
  end
  ```
  """
  @reserved_identifiers ~w(query mutation subscription)a
  defmacro object(identifier, attrs \\ [], block)

  defmacro object(identifier, _attrs, _block) when identifier in @reserved_identifiers do
    raise Absinthe.Schema.Notation.Error,
          "Invalid schema notation: cannot create an `object` " <>
            "with reserved identifier `#{identifier}`"
  end

  defmacro object(identifier, attrs, do: block) do
    {attrs, block} =
      case Keyword.pop(attrs, :meta) do
        {nil, attrs} ->
          {attrs, block}

        {meta, attrs} ->
          meta_ast =
            quote do
              meta unquote(meta)
            end

          block = [meta_ast, block]
          {attrs, block}
      end

    __CALLER__
    |> recordable!(:object, @placement[:object])
    |> record!(Schema.ObjectTypeDefinition, identifier, attrs, block)
  end

  @placement {:interfaces, [under: [:object]]}
  @doc """
  Declare implemented interfaces for an object.

  See also `interface/1`, which can be used for one interface,
  and `interface/3`, used to define interfaces themselves.

  ## Placement

  #{Utils.placement_docs(@placement)}

  ## Examples

  ```
  object :car do
    interfaces [:vehicle, :branded]
    # ...
  end
  ```
  """
  defmacro interfaces(ifaces) when is_list(ifaces) do
    __CALLER__
    |> recordable!(:interfaces, @placement[:interfaces])
    |> record_interfaces!(ifaces)
  end

  @placement {:deprecate, [under: [:field]]}
  @doc """
  Mark a field as deprecated

  In most cases you can simply pass the deprecate: "message" attribute. However
  when using the block form of a field it can be nice to also use this macro.

  ## Placement

  #{Utils.placement_docs(@placement)}

  ## Examples
  ```
  field :foo, :string do
    deprecate "Foo will no longer be supported"
  end
  ```

  This is how to deprecate other things
  ```
  field :foo, :string do
    arg :bar, :integer, deprecate: "This isn't supported either"
  end

  enum :colors do
    value :red
    value :blue, deprecate: "This isn't supported"
  end
  ```
  """
  defmacro deprecate(msg) do
    __CALLER__
    |> recordable!(:deprecate, @placement[:deprecate])
    |> record_deprecate!(msg)
  end

  @doc """
  Declare an implemented interface for an object.

  Adds an `Absinthe.Type.Interface` to your schema.

  See also `interfaces/1`, which can be used for multiple interfaces,
  and `interface/3`, used to define interfaces themselves.

  ## Examples

  ```
  object :car do
    interface :vehicle
    # ...
  end
  ```
  """
  @placement {:interface_attribute, [under: [:object]]}
  defmacro interface(identifier) do
    __CALLER__
    |> recordable!(:interface_attribute, @placement[:interface_attribute])
    |> record_interface!(identifier)
  end

  # INTERFACES

  @placement {:interface, [toplevel: true]}
  @doc """
  Define an interface type.

  Adds an `Absinthe.Type.Interface` to your schema.

  Also see `interface/1` and `interfaces/1`, which declare
  that an object implements one or more interfaces.

  ## Placement

  #{Utils.placement_docs(@placement)}

  ## Examples

  ```
  interface :vehicle do
    field :wheel_count, :integer
  end

  object :rally_car do
    field :wheel_count, :integer
    interface :vehicle
  end
  ```
  """
  defmacro interface(identifier, attrs \\ [], do: block) do
    __CALLER__
    |> recordable!(:interface, @placement[:interface])
    |> record!(Schema.InterfaceTypeDefinition, identifier, attrs, block)
  end

  @placement {:resolve_type, [under: [:interface, :union]]}
  @doc """
  Define a type resolver for a union or interface.

  See also:
  * `Absinthe.Type.Interface`
  * `Absinthe.Type.Union`

  ## Placement

  #{Utils.placement_docs(@placement)}

  ## Examples

  ```
  interface :entity do
    # ...
    resolve_type fn
      %{employee_count: _},  _ ->
        :business
      %{age: _}, _ ->
        :person
    end
  end
  ```
  """
  defmacro resolve_type(func_ast) do
    __CALLER__
    |> recordable!(:resolve_type, @placement[:resolve_type])
    |> record_resolve_type!(func_ast)
  end

  defp handle_field_attrs(attrs, caller) do
    block =
      for {identifier, arg_attrs} <- Keyword.get(attrs, :args, []) do
        quote do
          arg unquote(identifier), unquote(arg_attrs)
        end
      end

    block =
      case Keyword.get(attrs, :meta) do
        nil ->
          block

        meta ->
          meta_ast =
            quote do
              meta unquote(meta)
            end

          [meta_ast, block]
      end

    {func_ast, attrs} = Keyword.pop(attrs, :resolve)

    block =
      if func_ast do
        [
          quote do
            resolve unquote(func_ast)
          end
        ]
      else
        []
      end ++ block

    attrs =
      attrs
      |> expand_ast(caller)
      |> Keyword.delete(:args)
      |> Keyword.delete(:meta)
      |> handle_deprecate

    {attrs, block}
  end

  defp handle_deprecate(attrs) do
    deprecation = build_deprecation(attrs[:deprecate])

    attrs
    |> Keyword.delete(:deprecate)
    |> Keyword.put(:deprecation, deprecation)
  end

  defp build_deprecation(msg) do
    case msg do
      true -> %Absinthe.Type.Deprecation{reason: nil}
      reason when is_binary(reason) -> %Absinthe.Type.Deprecation{reason: reason}
      _ -> nil
    end
  end

  # FIELDS
  @placement {:field, [under: [:input_object, :interface, :object]]}
  @doc """
  Defines a GraphQL field

  See `field/4`
  """

  defmacro field(identifier, attrs) when is_list(attrs) do
    {attrs, block} = handle_field_attrs(attrs, __CALLER__)

    __CALLER__
    |> recordable!(:field, @placement[:field])
    |> record!(Schema.FieldDefinition, identifier, attrs, block)
  end

  defmacro field(identifier, type) do
    {attrs, block} = handle_field_attrs([type: type], __CALLER__)

    __CALLER__
    |> recordable!(:field, @placement[:field])
    |> record!(Schema.FieldDefinition, identifier, attrs, block)
  end

  @doc """
  Defines a GraphQL field

  See `field/4`
  """
  defmacro field(identifier, attrs, do: block) when is_list(attrs) do
    {attrs, more_block} = handle_field_attrs(attrs, __CALLER__)
    block = more_block ++ List.wrap(block)

    __CALLER__
    |> recordable!(:field, @placement[:field])
    |> record!(Schema.FieldDefinition, identifier, attrs, block)
  end

  defmacro field(identifier, type, do: block) do
    {attrs, _} = handle_field_attrs([type: type], __CALLER__)

    __CALLER__
    |> recordable!(:field, @placement[:field])
    |> record!(Schema.FieldDefinition, identifier, attrs, block)
  end

  defmacro field(identifier, type, attrs) do
    {attrs, block} = handle_field_attrs(Keyword.put(attrs, :type, type), __CALLER__)

    __CALLER__
    |> recordable!(:field, @placement[:field])
    |> record!(Schema.FieldDefinition, identifier, attrs, block)
  end

  @doc """
  Defines a GraphQL field.

  ## Placement

  #{Utils.placement_docs(@placement)}

  `query`, `mutation`, and `subscription` are
  all objects under the covers, and thus you'll find `field` definitions under
  those as well.

  ## Examples
  ```
  field :id, :id
  field :age, :integer, description: "How old the item is"
  field :name, :string do
    description "The name of the item"
  end
  field :location, type: :location
  ```
  """
  defmacro field(identifier, type, attrs, do: block) do
    attrs = Keyword.put(attrs, :type, type)
    {attrs, more_block} = handle_field_attrs(attrs, __CALLER__)
    block = more_block ++ List.wrap(block)

    __CALLER__
    |> recordable!(:field, @placement[:field])
    |> record!(Schema.FieldDefinition, identifier, attrs, block)
  end

  @placement {:resolve, [under: [:field]]}
  @doc """
  Defines a resolve function for a field

  Specify a 2 or 3 arity function to call when resolving a field.

  You can either hard code a particular anonymous function, or have a function
  call that returns a 2 or 3 arity anonymous function. See examples for more information.

  Note that when using a hard coded anonymous function, the function will not
  capture local variables.

  ### 3 Arity Functions

  The first argument to the function is the parent entity.
  ```
  {
    user(id: 1) {
      name
    }
  }
  ```
  A resolution function on the `name` field would have the result of the `user(id: 1)` field
  as its first argument. Top level fields have the `root_value` as their first argument.
  Unless otherwise specified, this defaults to an empty map.

  The second argument to the resolution function is the field arguments. The final
  argument is an `Absinthe.Resolution` struct, which includes information like
  the `context` and other execution data.

  ### 2 Arity Function

  Exactly the same as the 3 arity version, but without the first argument (the parent entity)

  ## Placement

  #{Utils.placement_docs(@placement)}

  ## Examples
  ```
  query do
    field :person, :person do
      resolve &Person.resolve/2
    end
  end
  ```

  ```
  query do
    field :person, :person do
      resolve fn %{id: id}, _ ->
        {:ok, Person.find(id)}
      end
    end
  end
  ```

  ```
  query do
    field :person, :person do
      resolve lookup(:person)
    end
  end

  def lookup(:person) do
    fn %{id: id}, _ ->
      {:ok, Person.find(id)}
    end
  end
  ```
  """
  defmacro resolve(func_ast) do
    __CALLER__
    |> recordable!(:resolve, @placement[:resolve])

    quote do
      middleware Absinthe.Resolution, unquote(func_ast)
    end
  end

  @placement {:complexity, [under: [:field]]}
  @doc """
  Set the complexity of a field

  For a field, the first argument to the function you supply to `complexity/1` is the user arguments -- just as a field's resolver can use user arguments to resolve its value, the complexity function that you provide can use the same arguments to calculate the field's complexity.

  The second argument passed to your complexity function is the sum of all the complexity scores of all the fields nested below the current field.

  An optional third argument is passed an `Absinthe.Complexity` struct, which includes information
  like the context passed to `Absinthe.run/3`.

  ## Placement

  #{Utils.placement_docs(@placement)}

  ## Examples
  ```
  query do
    field :people, list_of(:person) do
      arg :limit, :integer, default_value: 10
      complexity fn %{limit: limit}, child_complexity ->
        # set complexity based on maximum number of items in the list and
        # complexity of a child.
        limit * child_complexity
      end
    end
  end
  ```
  """
  defmacro complexity(func_ast) do
    __CALLER__
    |> recordable!(:complexity, @placement[:complexity])
    |> record_complexity!(func_ast)
  end

  @placement {:middleware, [under: [:field]]}
  defmacro middleware(new_middleware, opts \\ []) do
    __CALLER__
    |> recordable!(:middleware, @placement[:middleware])
    |> record_middleware!(new_middleware, opts)
  end

  @placement {:is_type_of, [under: [:object]]}
  @doc """

  ## Placement

  #{Utils.placement_docs(@placement)}
  """
  defmacro is_type_of(func_ast) do
    __CALLER__
    |> recordable!(:is_type_of, @placement[:is_type_of])
    |> record_is_type_of!(func_ast)
  end

  @placement {:arg, [under: [:directive, :field]]}
  # ARGS
  @doc """
  Add an argument.

  ## Placement

  #{Utils.placement_docs(@placement)}

  ## Examples

  ```
  field do
    arg :size, :integer
    arg :name, non_null(:string), description: "The desired name"
    arg :public, :boolean, default_value: true
  end
  ```
  """
  defmacro arg(identifier, type, attrs) do
    attrs = handle_arg_attrs(identifier, type, attrs)

    __CALLER__
    |> recordable!(:arg, @placement[:arg])
    |> record!(Schema.InputValueDefinition, identifier, attrs, nil)
  end

  @doc """
  Add an argument.

  See `arg/3`
  """
  defmacro arg(identifier, attrs) when is_list(attrs) do
    attrs = handle_arg_attrs(identifier, nil, attrs)

    __CALLER__
    |> recordable!(:arg, @placement[:arg])
    |> record!(Schema.InputValueDefinition, identifier, attrs, nil)
  end

  defmacro arg(identifier, type) do
    attrs = handle_arg_attrs(identifier, type, [])

    __CALLER__
    |> recordable!(:arg, @placement[:arg])
    |> record!(Schema.InputValueDefinition, identifier, attrs, nil)
  end

  # SCALARS

  @placement {:scalar, [toplevel: true]}
  @doc """
  Define a scalar type

  A scalar type requires `parse/1` and `serialize/1` functions.

  ## Placement

  #{Utils.placement_docs(@placement)}

  ## Examples
  ```
  scalar :time, description: "ISOz time" do
    parse &Timex.parse(&1.value, "{ISOz}")
    serialize &Timex.format!(&1, "{ISOz}")
  end
  ```
  """
  defmacro scalar(identifier, attrs, do: block) do
    __CALLER__
    |> recordable!(:scalar, @placement[:scalar])
    |> record!(Schema.ScalarTypeDefinition, identifier, attrs, block)
  end

  @doc """
  Defines a scalar type

  See `scalar/3`
  """
  defmacro scalar(identifier, do: block) do
    __CALLER__
    |> recordable!(:scalar, @placement[:scalar])
    |> record!(Schema.ScalarTypeDefinition, identifier, [], block)
  end

  defmacro scalar(identifier, attrs) do
    __CALLER__
    |> recordable!(:scalar, @placement[:scalar])
    |> record!(Schema.ScalarTypeDefinition, identifier, attrs, nil)
  end

  @placement {:serialize, [under: [:scalar]]}
  @doc """
  Defines a serialization function for a `scalar` type

  The specified `serialize` function is used on outgoing data. It should simply
  return the desired external representation.

  ## Placement

  #{Utils.placement_docs(@placement)}
  """
  defmacro serialize(func_ast) do
    __CALLER__
    |> recordable!(:serialize, @placement[:serialize])
    |> record_serialize!(func_ast)
  end

  @placement {:private,
              [under: [:field, :object, :input_object, :enum, :scalar, :interface, :union]]}
  @doc false
  defmacro private(owner, key, value) do
    __CALLER__
    |> recordable!(:private, @placement[:private])
    |> record_private!(owner, [{key, value}])
  end

  @placement {:meta,
              [under: [:field, :object, :input_object, :enum, :scalar, :interface, :union]]}
  @doc """
  Defines a metadata key/value pair for a custom type.

  For more info see `meta/1`

  ### Examples

  ```
  meta :cache, false
  ```

  ## Placement

  #{Utils.placement_docs(@placement)}
  """
  defmacro meta(key, value) do
    __CALLER__
    |> recordable!(:meta, @placement[:meta])
    |> record_private!(:meta, [{key, value}])
  end

  @doc """
  Defines list of metadata's key/value pair for a custom type.

  This is generally used to facilitate libraries that want to augment Absinthe
  functionality

  ## Examples

  ```
  object :user do
    meta cache: true, ttl: 22_000
  end

  object :user, meta: [cache: true, ttl: 22_000] do
    # ...
  end
  ```

  The meta can be accessed via the `Absinthe.Type.meta/2` function.

  ```
  user_type = Absinthe.Schema.lookup_type(MyApp.Schema, :user)

  Absinthe.Type.meta(user_type, :cache)
  #=> true

  Absinthe.Type.meta(user_type)
  #=> [cache: true, ttl: 22_000]
  ```

  ## Placement

  #{Utils.placement_docs(@placement)}
  """
  defmacro meta(keyword_list) do
    __CALLER__
    |> recordable!(:meta, @placement[:meta])
    |> record_private!(:meta, keyword_list)
  end

  @placement {:parse, [under: [:scalar]]}
  @doc """
  Defines a parse function for a `scalar` type

  The specified `parse` function is used on incoming data to transform it into
  an elixir datastructure.

  It should return `{:ok, value}` or `:error`

  ## Placement

  #{Utils.placement_docs(@placement)}
  """
  defmacro parse(func_ast) do
    __CALLER__
    |> recordable!(:parse, @placement[:parse])
    |> record_parse!(func_ast)
  end

  # DIRECTIVES

  @placement {:directive, [toplevel: true]}
  @doc """
  Defines a directive

  ## Placement

  #{Utils.placement_docs(@placement)}

  ## Examples

  ```
  directive :mydirective do

    arg :if, non_null(:boolean), description: "Skipped when true."

    on [:field, :fragment_spread, :inline_fragment]

    expand fn
      %{if: true}, node ->
        Blueprint.put_flag(node, :skip, __MODULE__)
      _, node ->
        node
    end

  end
  ```
  """
  defmacro directive(identifier, attrs \\ [], do: block) do
    __CALLER__
    |> recordable!(:directive, @placement[:directive])
    |> record_directive!(identifier, attrs, block)
  end

  @placement {:on, [under: [:directive]]}
  @doc """
  Declare a directive as operating an a AST node type

  See `directive/2`

  ## Placement

  #{Utils.placement_docs(@placement)}
  """
  defmacro on(ast_node) do
    __CALLER__
    |> recordable!(:on, @placement[:on])
    |> record_locations!(ast_node)
  end

  @placement {:expand, [under: [:directive]]}
  @doc """
  Define the expansion for a directive

  ## Placement

  #{Utils.placement_docs(@placement)}
  """
  defmacro expand(func_ast) do
    __CALLER__
    |> recordable!(:expand, @placement[:expand])
    |> record_expand!(func_ast)
  end

  # INPUT OBJECTS

  @placement {:input_object, [toplevel: true]}
  @doc """
  Defines an input object

  See `Absinthe.Type.InputObject`

  ## Placement

  #{Utils.placement_docs(@placement)}

  ## Examples
  ```
  input_object :contact_input do
    field :email, non_null(:string)
  end
  ```
  """
  defmacro input_object(identifier, attrs \\ [], do: block) do
    __CALLER__
    |> recordable!(:input_object, @placement[:input_object])
    |> record!(Schema.InputObjectTypeDefinition, identifier, attrs, block)
  end

  # UNIONS

  @placement {:union, [toplevel: true]}
  @doc """
  Defines a union type

  See `Absinthe.Type.Union`

  ## Placement

  #{Utils.placement_docs(@placement)}

  ## Examples
  ```
  union :search_result do
    description "A search result"

    types [:person, :business]
    resolve_type fn
      %Person{}, _ -> :person
      %Business{}, _ -> :business
    end
  end
  ```
  """
  defmacro union(identifier, attrs \\ [], do: block) do
    __CALLER__
    |> recordable!(:union, @placement[:union])
    |> record!(Schema.UnionTypeDefinition, identifier, attrs, block)
  end

  @placement {:types, [under: [:union]]}
  @doc """
  Defines the types possible under a union type

  See `union/3`

  ## Placement

  #{Utils.placement_docs(@placement)}
  """
  defmacro types(types) do
    __CALLER__
    |> recordable!(:types, @placement[:types])
    |> record_types!(types)
  end

  # ENUMS

  @placement {:enum, [toplevel: true]}
  @doc """
  Defines an enum type

  ## Placement

  #{Utils.placement_docs(@placement)}

  ## Examples

  Handling `RED`, `GREEN`, `BLUE` values from the query document:

  ```
  enum :color do
    value :red
    value :green
    value :blue
  end
  ```

  A given query document might look like:

  ```graphql
  {
    foo(color: RED)
  }
  ```

  Internally you would get an argument in elixir that looks like:

  ```elixir
  %{color: :red}
  ```

  If your return value is an enum, it will get serialized out as:

  ```json
  {"color": "RED"}
  ```

  You can provide custom value mappings. Here we use `r`, `g`, `b` values:

  ```
  enum :color do
    value :red, as: "r"
    value :green, as: "g"
    value :blue, as: "b"
  end
  ```

  """
  defmacro enum(identifier, attrs, do: block) do
    attrs = handle_enum_attrs(attrs, __CALLER__)

    __CALLER__
    |> recordable!(:enum, @placement[:enum])
    |> record!(Schema.EnumTypeDefinition, identifier, attrs, block)
  end

  @doc """
  Defines an enum type

  See `enum/3`
  """
  defmacro enum(identifier, do: block) do
    __CALLER__
    |> recordable!(:enum, @placement[:enum])
    |> record!(Schema.EnumTypeDefinition, identifier, [], block)
  end

  defmacro enum(identifier, attrs) do
    attrs = handle_enum_attrs(attrs, __CALLER__)

    __CALLER__
    |> recordable!(:enum, @placement[:enum])
    |> record!(Schema.EnumTypeDefinition, identifier, attrs, [])
  end

  defp handle_enum_attrs(attrs, env) do
    attrs
    |> expand_ast(env)
    |> Keyword.update(:values, [], fn values ->
      Enum.map(values, fn ident ->
        value_attrs = handle_enum_value_attrs(ident, module: env.module)
        struct!(Schema.EnumValueDefinition, value_attrs)
      end)
    end)
  end

  @placement {:value, [under: [:enum]]}
  @doc """
  Defines a value possible under an enum type

  See `enum/3`

  ## Placement

  #{Utils.placement_docs(@placement)}
  """
  defmacro value(identifier, raw_attrs \\ []) do
    attrs = expand_ast(raw_attrs, __CALLER__)

    __CALLER__
    |> recordable!(:value, @placement[:value])
    |> record_value!(identifier, attrs)
  end

  # GENERAL ATTRIBUTES

  @placement {:description, [toplevel: false]}
  @doc """
  Defines a description

  This macro adds a description to any other macro which takes a block.

  Note that you can also specify a description by using `@desc` above any item
  that can take a description attribute.

  ## Placement

  #{Utils.placement_docs(@placement)}
  """
  defmacro description(text) do
    __CALLER__
    |> recordable!(:description, @placement[:description])
    |> record_description!(text)
  end

  # TYPE UTILITIES
  @doc """
  Marks a type reference as non null

  See `field/3` for examples
  """

  defmacro non_null({:non_null, _, _}) do
    raise Absinthe.Schema.Notation.Error,
          "Invalid schema notation: `non_null` must not be nested"
  end

  defmacro non_null(type) do
    %Absinthe.Blueprint.TypeReference.NonNull{of_type: expand_ast(type, __CALLER__)}
  end

  @doc """
  Marks a type reference as a list of the given type

  See `field/3` for examples
  """
  defmacro list_of(type) do
    %Absinthe.Blueprint.TypeReference.List{of_type: expand_ast(type, __CALLER__)}
  end

  @placement {:import_fields, [under: [:input_object, :interface, :object]]}
  @doc """
  Import fields from another object

  ## Example
  ```
  object :news_queries do
    field :all_links, list_of(:link)
    field :main_story, :link
  end

  object :admin_queries do
    field :users, list_of(:user)
    field :pending_posts, list_of(:post)
  end

  query do
    import_fields :news_queries
    import_fields :admin_queries
  end
  ```

  Import fields can also be used on objects created inside other modules that you
  have used import_types on.

  ```
  defmodule MyApp.Schema.NewsTypes do
    use Absinthe.Schema.Notation

    object :news_queries do
      field :all_links, list_of(:link)
      field :main_story, :link
    end
  end
  defmodule MyApp.Schema.Schema do
    use Absinthe.Schema

    import_types MyApp.Schema.NewsTypes

    query do
      import_fields :news_queries
      # ...
    end
  end
  ```
  """
  defmacro import_fields(source_criteria, opts \\ []) do
    source_criteria = expand_ast(source_criteria, __CALLER__)

    put_attr(__CALLER__.module, {:import_fields, {source_criteria, opts}})
  end

  @placement {:import_types, [toplevel: true]}
  @doc """
  Import types from another module

  Very frequently your schema module will simply have the `query` and `mutation`
  blocks, and you'll want to break out your other types into other modules. This
  macro imports those types for use the current module

  ## Placement

  #{Utils.placement_docs(@placement)}

  ## Examples
  ```
  import_types MyApp.Schema.Types

  import_types MyApp.Schema.Types.{TypesA, TypesB}
  ```
  """
  defmacro import_types(type_module_ast, opts \\ []) do
    env = __CALLER__

    type_module_ast
    |> Macro.expand(env)
    |> do_import_types(env, opts)
  end

  @placement {:import_sdl, [toplevel: true]}
  @type import_sdl_option :: {:path, String.t() | Macro.t()}
  @doc """
  Import types defined using the Schema Definition Language (SDL).

  TODO: Explain handlers

  ## Placement

  #{Utils.placement_docs(@placement)}

  ## Examples

  Directly embedded SDL:

  ```
  import_sdl \"""
  type Query {
    posts: [Post]
  }

  type Post {
    title: String!
    body: String!
  }
  \"""
  ```

  Loaded from a file location (supporting recompilation on change):

  ```
  import_sdl path: "/path/to/sdl.graphql"
  ```

  TODO: Example for dynamic loading during init
  """
  @spec import_sdl([import_sdl_option(), ...]) :: Macro.t()
  defmacro import_sdl(opts) when is_list(opts) do
    __CALLER__
    |> do_import_sdl(nil, opts)
  end

  @spec import_sdl(String.t() | Macro.t(), [import_sdl_option()]) :: Macro.t()
  defmacro import_sdl(sdl, opts \\ []) do
    __CALLER__
    |> do_import_sdl(sdl, opts)
  end

  defmacro values(values) do
    __CALLER__
    |> record_values!(values)
  end

  ### Recorders ###
  #################

  @scoped_types [
    Schema.ObjectTypeDefinition,
    Schema.FieldDefinition,
    Schema.ScalarTypeDefinition,
    Schema.EnumTypeDefinition,
    Schema.EnumValueDefinition,
    Schema.InputObjectTypeDefinition,
    Schema.InputValueDefinition,
    Schema.UnionTypeDefinition,
    Schema.InterfaceTypeDefinition,
    Schema.DirectiveDefinition
  ]

  def record!(env, type, identifier, attrs, block) when type in @scoped_types do
    attrs = expand_ast(attrs, env)
    scoped_def(env, type, identifier, attrs, block)
  end

  def handle_arg_attrs(identifier, type, raw_attrs) do
    raw_attrs
    |> Keyword.put_new(:name, to_string(identifier))
    |> Keyword.put_new(:type, type)
    |> handle_deprecate
  end

  @doc false
  # Record a directive expand function in the current scope
  def record_expand!(env, func_ast) do
    put_attr(env.module, {:expand, func_ast})
  end

  @doc false
  # Record directive AST nodes in the current scope
  def record_locations!(env, locations) do
    locations = expand_ast(locations, env)
    put_attr(env.module, {:locations, List.wrap(locations)})
  end

  @doc false
  # Record a directive
  def record_directive!(env, identifier, attrs, block) do
    attrs =
      attrs
      |> Keyword.put(:identifier, identifier)
      |> Keyword.put_new(:name, to_string(identifier))

    scoped_def(env, Schema.DirectiveDefinition, identifier, attrs, block)
  end

  @doc false
  # Record a parse function in the current scope
  def record_parse!(env, fun_ast) do
    put_attr(env.module, {:parse, fun_ast})
  end

  @doc false
  # Record private values
  def record_private!(env, owner, keyword_list) when is_list(keyword_list) do
    keyword_list = expand_ast(keyword_list, env)

    put_attr(env.module, {:__private__, [{owner, keyword_list}]})
  end

  @doc false
  # Record a serialize function in the current scope
  def record_serialize!(env, fun_ast) do
    put_attr(env.module, {:serialize, fun_ast})
  end

  @doc false
  # Record a type checker in the current scope
  def record_is_type_of!(env, func_ast) do
    put_attr(env.module, {:is_type_of, func_ast})
    # :ok
  end

  @doc false
  # Record a complexity analyzer in the current scope
  def record_complexity!(env, func_ast) do
    put_attr(env.module, {:complexity, func_ast})
    # :ok
  end

  @doc false
  # Record a type resolver in the current scope
  def record_resolve_type!(env, func_ast) do
    put_attr(env.module, {:resolve_type, func_ast})
    # :ok
  end

  @doc false
  # Record an implemented interface in the current scope
  def record_interface!(env, identifier) do
    put_attr(env.module, {:interface, identifier})
    # Scope.put_attribute(env.module, :interfaces, identifier, accumulate: true)
    # Scope.recorded!(env.module, :attr, :interface)
    # :ok
  end

  @doc false
  # Record a deprecation in the current scope
  def record_deprecate!(env, msg) do
    msg = expand_ast(msg, env)
    deprecation = build_deprecation(msg)
    put_attr(env.module, {:deprecation, deprecation})
  end

  @doc false
  # Record a list of implemented interfaces in the current scope
  def record_interfaces!(env, ifaces) do
    Enum.each(ifaces, &record_interface!(env, &1))
  end

  @doc false
  # Record a list of member types for a union in the current scope
  def record_types!(env, types) do
    put_attr(env.module, {:types, types})
  end

  @doc false
  # Record an enum type
  def record_enum!(env, identifier, attrs, block) do
    attrs = expand_ast(attrs, env)
    attrs = Keyword.put(attrs, :identifier, identifier)
    scoped_def(env, :enum, identifier, attrs, block)
  end

  defp reformat_description(text), do: String.trim(text)

  @doc false
  # Record a description in the current scope
  def record_description!(env, text_block) do
    text = reformat_description(text_block)
    put_attr(env.module, {:desc, text})
  end

  def handle_enum_value_attrs(identifier, raw_attrs) do
    value =
      case Keyword.get(raw_attrs, :as, identifier) do
        value when is_tuple(value) ->
          raise Absinthe.Schema.Notation.Error,
                "Invalid Enum value for #{inspect(identifier)}. " <>
                  "Must be a literal term, dynamic values must use `hydrate`"

        value ->
          value
      end

    raw_attrs
    |> expand_ast(raw_attrs)
    |> Keyword.put(:identifier, identifier)
    |> Keyword.put(:value, value)
    |> Keyword.put_new(:name, String.upcase(to_string(identifier)))
    |> Keyword.delete(:as)
    |> handle_deprecate
  end

  @doc false
  # Record an enum value in the current scope
  def record_value!(env, identifier, raw_attrs) do
    attrs = handle_enum_value_attrs(identifier, raw_attrs)
    record!(env, Schema.EnumValueDefinition, identifier, attrs, [])
  end

  @doc false
  # Record an enum value in the current scope
  def record_values!(env, values) do
    values =
      values
      |> expand_ast(env)
      |> Enum.map(fn ident ->
        value_attrs = handle_enum_value_attrs(ident, module: env.module)
        struct!(Schema.EnumValueDefinition, value_attrs)
      end)

    put_attr(env.module, {:values, values})
  end

  def record_config!(env, fun_ast) do
    put_attr(env.module, {:config, fun_ast})
  end

  def record_trigger!(env, mutations, attrs) do
    for mutation <- mutations do
      put_attr(env.module, {:trigger, {mutation, attrs}})
    end
  end

  def record_middleware!(env, new_middleware, opts) do
    new_middleware =
      case expand_ast(new_middleware, env) do
        {module, fun} ->
          {:{}, [], [{module, fun}, opts]}

        atom when is_atom(atom) ->
          case Atom.to_string(atom) do
            "Elixir." <> _ ->
              {:{}, [], [{atom, :call}, opts]}

            _ ->
              {:{}, [], [{env.module, atom}, opts]}
          end

        val ->
          val
      end

    put_attr(env.module, {:middleware, [new_middleware]})
  end

  # ------------------------------

  @doc false
  defmacro pop() do
    module = __CALLER__.module
    popped = pop_stack(module, :absinthe_scope_stack_stash)
    push_stack(module, :absinthe_scope_stack, popped)
    put_attr(__CALLER__.module, :pop)
  end

  @doc false
  defmacro stash() do
    module = __CALLER__.module
    popped = pop_stack(module, :absinthe_scope_stack)
    push_stack(module, :absinthe_scope_stack_stash, popped)
    put_attr(module, :stash)
  end

  @doc false
  defmacro close_scope() do
    put_attr(__CALLER__.module, :close)
    pop_stack(__CALLER__.module, :absinthe_scope_stack)
  end

  def put_reference(attrs, env) do
    Keyword.put(attrs, :__reference__, build_reference(env))
  end

  def build_reference(env) do
    %{
      module: env.module,
      location: %{
        file: env.file,
        line: env.line
      }
    }
  end

  @scope_map %{
    Schema.ObjectTypeDefinition => :object,
    Schema.FieldDefinition => :field,
    Schema.ScalarTypeDefinition => :scalar,
    Schema.EnumTypeDefinition => :enum,
    Schema.EnumValueDefinition => :value,
    Schema.InputObjectTypeDefinition => :input_object,
    Schema.InputValueDefinition => :arg,
    Schema.UnionTypeDefinition => :union,
    Schema.InterfaceTypeDefinition => :interface,
    Schema.DirectiveDefinition => :directive
  }
  defp scoped_def(caller, type, identifier, attrs, body) do
    attrs =
      attrs
      |> Keyword.put(:identifier, identifier)
      |> Keyword.put_new(:name, default_name(type, identifier))
      |> Keyword.put(:module, caller.module)
      |> put_reference(caller)

    definition = struct!(type, attrs)

    ref = put_attr(caller.module, definition)

    push_stack(caller.module, :absinthe_scope_stack, Map.fetch!(@scope_map, type))

    [
      get_desc(ref),
      body,
      quote(do: unquote(__MODULE__).close_scope())
    ]
  end

  defp get_desc(ref) do
    quote do
      unquote(__MODULE__).put_desc(__MODULE__, unquote(ref))
    end
  end

  defp push_stack(module, key, val) do
    stack = Module.get_attribute(module, key)
    stack = [val | stack]
    Module.put_attribute(module, key, stack)
  end

  defp pop_stack(module, key) do
    [popped | stack] = Module.get_attribute(module, key)
    Module.put_attribute(module, key, stack)
    popped
  end

  def put_attr(module, thing) do
    ref = :erlang.unique_integer()
    Module.put_attribute(module, :absinthe_blueprint, {ref, thing})
    ref
  end

  defp default_name(Schema.FieldDefinition, identifier) do
    identifier
    |> Atom.to_string()
  end

  defp default_name(_, identifier) do
    identifier
    |> Atom.to_string()
    |> Absinthe.Utils.camelize()
  end

  defp do_import_types({{:., _, [{:__MODULE__, _, _}, :{}]}, _, modules_ast_list}, env, opts) do
    for {_, _, leaf} <- modules_ast_list do
      type_module = Module.concat([env.module | leaf])

      do_import_types(type_module, env, opts)
    end
  end

  defp do_import_types(
         {{:., _, [{:__aliases__, _, [{:__MODULE__, _, _} | tail]}, :{}]}, _, modules_ast_list},
         env,
         opts
       ) do
    root_module = Module.concat([env.module | tail])

    for {_, _, leaf} <- modules_ast_list do
      type_module = Module.concat([root_module | leaf])

      do_import_types(type_module, env, opts)
    end
  end

  defp do_import_types({{:., _, [{:__aliases__, _, root}, :{}]}, _, modules_ast_list}, env, opts) do
    root_module = Module.concat(root)
    root_module_with_alias = Keyword.get(env.aliases, root_module, root_module)

    for {_, _, leaf} <- modules_ast_list do
      type_module = Module.concat([root_module_with_alias | leaf])

      if Code.ensure_loaded?(type_module) do
        do_import_types(type_module, env, opts)
      else
        raise ArgumentError, "module #{type_module} is not available"
      end
    end
  end

  defp do_import_types(module, env, opts) do
    Module.put_attribute(env.module, :__absinthe_type_imports__, [
      {module, opts} | Module.get_attribute(env.module, :__absinthe_type_imports__) || []
    ])

    []
  end

  @spec do_import_sdl(Macro.Env.t(), nil | String.t() | Macro.t(), [import_sdl_option()]) ::
          Macro.t()
  defp do_import_sdl(env, nil, opts) do
    case Keyword.fetch(opts, :path) do
      {:ok, path} ->
        [
          quote do
            @__absinthe_import_sdl_path__ unquote(path)
          end,
          do_import_sdl(
            env,
            quote do
              File.read!(@__absinthe_import_sdl_path__)
            end,
            opts
          ),
          quote do
            @external_resource @__absinthe_import_sdl_path__
          end
        ]

      :error ->
        raise Absinthe.Schema.Notation.Error,
              "Must provide `:path` option to `import_sdl` unless passing a raw SDL string as the first argument"
    end
  end

  defp do_import_sdl(env, sdl, opts) do
    ref = build_reference(env)

    quote do
      with {:ok, definitions} <-
             unquote(__MODULE__).SDL.parse(
               unquote(sdl),
               __MODULE__,
               unquote(Macro.escape(ref)),
               unquote(Macro.escape(opts))
             ) do
        @__absinthe_sdl_definitions__ definitions ++
                                        (Module.get_attribute(
                                           __MODULE__,
                                           :__absinthe_sdl_definitions__
                                         ) || [])
      else
        {:error, error} ->
          raise Absinthe.Schema.Notation.Error, "`import_sdl` could not parse SDL:\n#{error}"
      end
    end
  end

  def put_desc(module, ref) do
    Module.put_attribute(module, :absinthe_desc, {ref, Module.get_attribute(module, :desc)})
    Module.put_attribute(module, :desc, nil)
  end

  def noop(_desc) do
    :ok
  end

  defmacro __before_compile__(env) do
    module_attribute_descs =
      env.module
      |> Module.get_attribute(:absinthe_desc)
      |> Map.new()

    attrs =
      env.module
      |> Module.get_attribute(:absinthe_blueprint)
      |> List.insert_at(0, :close)
      |> reverse_with_descs(module_attribute_descs)

    imports =
      (Module.get_attribute(env.module, :__absinthe_type_imports__) || [])
      |> Enum.uniq()
      |> Enum.map(fn
        module when is_atom(module) -> {module, []}
        other -> other
      end)

    schema_def = %Schema.SchemaDefinition{
      imports: imports,
      module: env.module,
      __reference__: %{
        location: %{file: env.file, line: 0}
      }
    }

    blueprint =
      attrs
      |> List.insert_at(1, schema_def)
      |> Absinthe.Blueprint.Schema.build()

    # TODO: handle multiple schemas
    [schema] = blueprint.schema_definitions

    {schema, functions} = lift_functions(schema, env.module)

    sdl_definitions =
      (Module.get_attribute(env.module, :__absinthe_sdl_definitions__) || [])
      |> List.flatten()
      |> Enum.map(fn definition ->
        Absinthe.Blueprint.prewalk(definition, fn
          %{module: _} = node ->
            %{node | module: env.module}

          node ->
            node
        end)
      end)

    {sdl_directive_definitions, sdl_type_definitions} =
      Enum.split_with(sdl_definitions, fn
        %Absinthe.Blueprint.Schema.DirectiveDefinition{} ->
          true

        _ ->
          false
      end)

    schema =
      schema
      |> Map.update!(:type_definitions, &(sdl_type_definitions ++ &1))
      |> Map.update!(:directive_definitions, &(sdl_directive_definitions ++ &1))

    blueprint = %{blueprint | schema_definitions: [schema]}

    quote do
      unquote(__MODULE__).noop(@desc)

      def __absinthe_blueprint__ do
        unquote(Macro.escape(blueprint, unquote: true))
      end

      unquote_splicing(functions)
    end
  end

  def lift_functions(schema, origin) do
    Absinthe.Blueprint.prewalk(schema, [], &lift_functions(&1, &2, origin))
  end

  def lift_functions(node, acc, origin) do
    {node, ast} = functions_for_type(node, origin)
    {node, ast ++ acc}
  end

  defp functions_for_type(%Schema.FieldDefinition{} = type, origin) do
    grab_functions(
      origin,
      type,
      {Schema.FieldDefinition, type.function_ref},
      Schema.functions(Schema.FieldDefinition)
    )
  end

  defp functions_for_type(%module{identifier: identifier} = type, origin) do
    grab_functions(origin, type, {module, identifier}, Schema.functions(module))
  end

  defp functions_for_type(type, _) do
    {type, []}
  end

  def grab_functions(origin, type, identifier, attrs) do
    {ast, type} =
      Enum.flat_map_reduce(attrs, type, fn attr, type ->
        value = Map.fetch!(type, attr)

        ast =
          quote do
            def __absinthe_function__(unquote(identifier), unquote(attr)) do
              unquote(value)
            end
          end

        ref = {:ref, origin, identifier}

        type =
          Map.update!(type, attr, fn
            value when is_list(value) ->
              [ref]

            _ ->
              ref
          end)

        {[ast], type}
      end)

    {type, ast}
  end

  @doc false
  def __ensure_middleware__([], _field, %{identifier: :subscription}) do
    [Absinthe.Middleware.PassParent]
  end

  def __ensure_middleware__([], %{identifier: identifier}, _) do
    [{Absinthe.Middleware.MapGet, identifier}]
  end

  # Don't install Telemetry middleware for Introspection fields
  @introspection [Absinthe.Phase.Schema.Introspection, Absinthe.Type.BuiltIns.Introspection]
  def __ensure_middleware__(middleware, %{definition: definition}, _object)
      when definition in @introspection do
    middleware
  end

  # Install Telemetry middleware
  def __ensure_middleware__(middleware, _field, _object) do
    [{Absinthe.Middleware.Telemetry, []} | middleware]
  end

  defp reverse_with_descs(attrs, descs, acc \\ [])

  defp reverse_with_descs([], _descs, acc), do: acc

  defp reverse_with_descs([{ref, attr} | rest], descs, acc) do
    if desc = Map.get(descs, ref) do
      reverse_with_descs(rest, descs, [attr, {:desc, desc} | acc])
    else
      reverse_with_descs(rest, descs, [attr | acc])
    end
  end

  defp reverse_with_descs([attr | rest], descs, acc) do
    reverse_with_descs(rest, descs, [attr | acc])
  end

  defp expand_ast(ast, env) do
    Macro.prewalk(ast, fn
      {_, _, _} = node ->
        Macro.expand(node, env)

      node ->
        node
    end)
  end

  @doc false
  # Ensure the provided operation can be recorded in the current environment,
  # in the current scope context
  def recordable!(env, usage, placement) do
    [scope | _] = Module.get_attribute(env.module, :absinthe_scope_stack)

    unless recordable?(placement, scope) do
      raise Absinthe.Schema.Notation.Error, invalid_message(placement, usage)
    end

    env
  end

  defp recordable?([under: under], scope), do: scope in under
  defp recordable?([toplevel: true], scope), do: scope == :schema
  defp recordable?([toplevel: false], scope), do: scope != :schema

  defp invalid_message([under: under], usage) do
    allowed = under |> Enum.map(&"`#{&1}`") |> Enum.join(", ")
    "Invalid schema notation: `#{usage}` must only be used within #{allowed}"
  end

  defp invalid_message([toplevel: true], usage) do
    "Invalid schema notation: `#{usage}` must only be used toplevel"
  end

  defp invalid_message([toplevel: false], usage) do
    "Invalid schema notation: `#{usage}` must not be used toplevel"
  end
end<|MERGE_RESOLUTION|>--- conflicted
+++ resolved
@@ -109,7 +109,6 @@
   A trigger is the name of a mutation. When that mutation runs, data is pushed to the clients
   who are subscribed to the subscription.
 
-<<<<<<< HEAD
   A subscription can have many triggers, a trigger can push to many topics.
 
   ### Examples
@@ -156,12 +155,7 @@
       end
     end
   end
-=======
-  ## Placement
-
-  #{Utils.placement_docs(@placement)}
-
->>>>>>> 92e83e16
+
   ```
 
   Multiple Topics:
@@ -191,6 +185,10 @@
       end
     end
   end
+
+  ## Placement
+
+  #{Utils.placement_docs(@placement)}
   ```
 
   Trigger functions are only called once per event, so database calls within
