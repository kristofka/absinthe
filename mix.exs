--- conflicted
+++ resolved
@@ -70,13 +70,9 @@
       {:nimble_parsec, "~> 0.5 or ~> 1.0"},
       {:telemetry, "~> 0.4.0"},
       {:dataloader, "~> 1.0.0", optional: true},
-<<<<<<< HEAD
-      {:decimal, "~> 1.0", optional: true},
+      {:decimal, "~> 1.0 or ~> 2.0", optional: true},
       {:ex_doc, "~> 0.22.0", only: :dev},
-=======
-      {:decimal, "~> 1.0 or ~> 2.0", optional: true},
       {:ex_doc, "~> 0.21.0", only: :dev},
->>>>>>> 43593796
       {:benchee, ">= 1.0.0", only: :dev},
       {:dialyxir, "~> 1.0.0", only: [:dev, :test], runtime: false},
       {:phoenix_pubsub, ">= 0.0.0", only: :test},
