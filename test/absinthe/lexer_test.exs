defmodule Absinthe.LexerTest do
  use Absinthe.Case, async: true

  @query """
  { foo }
  """
  test "basic document" do
    assert {:ok, [{:"{", {1, 1}}, {:name, {1, 3}, 'foo'}, {:"}", {1, 7}}]} =
             Absinthe.Lexer.tokenize(@query)
  end

  @query """
  { nullName }
  """
  test "document with a name that starts with a keyword" do
    assert {:ok, [{:"{", {1, 1}}, {:name, {1, 3}, 'nullName'}, {:"}", {1, 12}}]} =
             Absinthe.Lexer.tokenize(@query)
  end

  @query ~S"""
  {
    foo
  }
  """
  test "basic document, multiple lines" do
    assert {:ok, [{:"{", {1, 1}}, {:name, {2, 3}, 'foo'}, {:"}", {3, 1}}]} =
             Absinthe.Lexer.tokenize(@query)
  end

  @query ~S"""
  {
    { foo(bar: "\\\\FOO") }
  }
  """
  test "multiple escaped slashes" do
    assert Absinthe.Lexer.tokenize(@query) ==
             {:ok,
              [
                {:"{", {1, 1}},
                {:"{", {2, 3}},
                {:name, {2, 5}, 'foo'},
                {:"(", {2, 8}},
                {:name, {2, 9}, 'bar'},
                {:":", {2, 12}},
                {:string_value, {2, 14}, ~S("\\FOO") |> String.to_charlist()},
                {:")", {2, 23}},
                {:"}", {2, 25}},
                {:"}", {3, 1}}
              ]}
  end

  @query """
  {
    foo(bar: \"""
    stuff
    \""")
  }
  """
  test "basic document, multiple lines with block string" do
    assert {:ok,
            [
              {:"{", {1, 1}},
              {:name, {2, 3}, 'foo'},
              {:"(", {2, 6}},
              {:name, {2, 7}, 'bar'},
              {:":", {2, 10}},
              {:block_string_value, {2, 12}, '"""\n  stuff\n  """'},
              {:")", {4, 6}},
              {:"}", {5, 1}}
            ]} = Absinthe.Lexer.tokenize(@query)
  end

  @query """
  # A comment with a 😕 emoji.
  \"""
  A block quote with a 👍 emoji.
  \"""
  {
    foo(bar: "A string with a 🎉 emoji.") anotherOnSameLine
  }
  """
  test "document with emojis" do
    assert {:ok,
            [
              {:block_string_value, {2, 1}, '"""\nA block quote with a 👍 emoji.\n"""'},
              {:"{", {5, 1}},
              {:name, {6, 3}, 'foo'},
              {:"(", {6, 6}},
              {:name, {6, 7}, 'bar'},
              {:":", {6, 10}},
              {:string_value, {6, 12}, '"A string with a 🎉 emoji."'},
              {:")", {6, 38}},
              {:name, {6, 40}, 'anotherOnSameLine'},
              {:"}", {7, 1}}
            ]} == Absinthe.Lexer.tokenize(@query)
  end

<<<<<<< HEAD
  test "document with tokens exceeding limit" do
    assert {:error, :exceeded_token_limit} == Absinthe.Lexer.tokenize(too_long_query())
  end

  defp too_long_query do
    Enum.to_list(for n <- 1..10000, do: "test#{n}")
    |> deep_query()
  end

  defp deep_query([]), do: ""

  defp deep_query([field | rest]) do
    "{ #{field} #{deep_query(rest)} }"
=======
  @tag timeout: 3_000
  test "long query doesn't take too long" do
    # This tests the performance of long queries. Before optimization work, this
    # test took 16 seconds. After optimization it took 0.08 seconds. Setting
    # a generous ExUnit timeout ensures there has not been a performance regression
    # while hopefully preventing testing fragility.
    many_directives = String.duplicate("@abc ", 10_000)
    {:ok, _} = Absinthe.Lexer.tokenize("{ __typename #{many_directives} }")
>>>>>>> c13309be
  end
end<|MERGE_RESOLUTION|>--- conflicted
+++ resolved
@@ -95,7 +95,16 @@
             ]} == Absinthe.Lexer.tokenize(@query)
   end
 
-<<<<<<< HEAD
+  @tag timeout: 3_000
+  test "long query doesn't take too long" do
+    # This tests the performance of long queries. Before optimization work, this
+    # test took 16 seconds. After optimization it took 0.08 seconds. Setting
+    # a generous ExUnit timeout ensures there has not been a performance regression
+    # while hopefully preventing testing fragility.
+    many_directives = String.duplicate("@abc ", 10_000)
+    {:ok, _} = Absinthe.Lexer.tokenize("{ __typename #{many_directives} }")
+  end
+
   test "document with tokens exceeding limit" do
     assert {:error, :exceeded_token_limit} == Absinthe.Lexer.tokenize(too_long_query())
   end
@@ -109,15 +118,5 @@
 
   defp deep_query([field | rest]) do
     "{ #{field} #{deep_query(rest)} }"
-=======
-  @tag timeout: 3_000
-  test "long query doesn't take too long" do
-    # This tests the performance of long queries. Before optimization work, this
-    # test took 16 seconds. After optimization it took 0.08 seconds. Setting
-    # a generous ExUnit timeout ensures there has not been a performance regression
-    # while hopefully preventing testing fragility.
-    many_directives = String.duplicate("@abc ", 10_000)
-    {:ok, _} = Absinthe.Lexer.tokenize("{ __typename #{many_directives} }")
->>>>>>> c13309be
   end
 end